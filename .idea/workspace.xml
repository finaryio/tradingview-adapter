<?xml version="1.0" encoding="UTF-8"?>
<project version="4">
  <component name="ChangeListManager">
<<<<<<< HEAD
    <list default="true" id="57f4b037-02ec-4823-90c6-3318c92ee990" name="Default Changelist" comment="fix for real-time changes">
      <change beforePath="$PROJECT_DIR$/src/index.js" beforeDir="false" afterPath="$PROJECT_DIR$/src/index.js" afterDir="false" />
=======
    <list default="true" id="57f4b037-02ec-4823-90c6-3318c92ee990" name="Default Changelist" comment="got rid of console logging statements">
      <change beforePath="$PROJECT_DIR$/.idea/workspace.xml" beforeDir="false" afterPath="$PROJECT_DIR$/.idea/workspace.xml" afterDir="false" />
      <change beforePath="$PROJECT_DIR$/package.json" beforeDir="false" afterPath="$PROJECT_DIR$/package.json" afterDir="false" />
>>>>>>> 9ce9dcd6
    </list>
    <option name="SHOW_DIALOG" value="false" />
    <option name="HIGHLIGHT_CONFLICTS" value="true" />
    <option name="HIGHLIGHT_NON_ACTIVE_CHANGELIST" value="false" />
    <option name="LAST_RESOLUTION" value="IGNORE" />
  </component>
  <component name="Git.Settings">
    <option name="RECENT_BRANCH_BY_REPOSITORY">
      <map>
        <entry key="$PROJECT_DIR$" value="master" />
      </map>
    </option>
    <option name="RECENT_GIT_ROOT_PATH" value="$PROJECT_DIR$" />
  </component>
  <component name="GitSEFilterConfiguration">
    <file-type-list>
      <filtered-out-file-type name="LOCAL_BRANCH" />
      <filtered-out-file-type name="REMOTE_BRANCH" />
      <filtered-out-file-type name="TAG" />
      <filtered-out-file-type name="COMMIT_BY_MESSAGE" />
    </file-type-list>
  </component>
  <component name="HighlightingSettingsPerFile">
<<<<<<< HEAD
    <setting file="file://$PROJECT_DIR$/package.json" root0="FORCE_HIGHLIGHTING" />
=======
>>>>>>> 9ce9dcd6
    <setting file="file://$PROJECT_DIR$/src/index.js" root0="FORCE_HIGHLIGHTING" />
  </component>
  <component name="ProjectId" id="1xrt5Olkj4HpBAciBc4elzVnfoM" />
  <component name="ProjectViewState">
    <option name="hideEmptyMiddlePackages" value="true" />
    <option name="showLibraryContents" value="true" />
  </component>
  <component name="PropertiesComponent">
    <property name="RunOnceActivity.OpenProjectViewOnStart" value="true" />
    <property name="RunOnceActivity.ShowReadmeOnStart" value="true" />
    <property name="WebServerToolWindowFactoryState" value="false" />
    <property name="last_opened_file_path" value="$PROJECT_DIR$" />
    <property name="node.js.detected.package.eslint" value="true" />
    <property name="node.js.detected.package.tslint" value="true" />
    <property name="node.js.selected.package.eslint" value="(autodetect)" />
    <property name="node.js.selected.package.tslint" value="(autodetect)" />
    <property name="nodejs_package_manager_path" value="npm" />
  </component>
  <component name="SpellCheckerSettings" RuntimeDictionaries="0" Folders="0" CustomDictionaries="0" DefaultDictionary="application-level" UseSingleDictionary="true" transferred="true" />
  <component name="TaskManager">
    <task active="true" id="Default" summary="Default task">
      <changelist id="57f4b037-02ec-4823-90c6-3318c92ee990" name="Default Changelist" comment="" />
      <created>1631124850981</created>
      <option name="number" value="Default" />
      <option name="presentableId" value="Default" />
      <updated>1631124850981</updated>
      <workItem from="1631124853078" duration="2617000" />
      <workItem from="1631199435659" duration="508000" />
      <workItem from="1631302359123" duration="726000" />
      <workItem from="1632421951579" duration="192000" />
    </task>
    <task id="LOCAL-00001" summary="initial commit">
      <created>1631124982034</created>
      <option name="number" value="00001" />
      <option name="presentableId" value="LOCAL-00001" />
      <option name="project" value="LOCAL" />
      <updated>1631124982034</updated>
    </task>
    <task id="LOCAL-00002" summary="fix for real-time changes">
      <created>1631199458974</created>
      <option name="number" value="00002" />
      <option name="presentableId" value="LOCAL-00002" />
      <option name="project" value="LOCAL" />
      <updated>1631199458974</updated>
    </task>
    <task id="LOCAL-00003" summary="got rid of console logging statements">
      <created>1632346303765</created>
      <option name="number" value="00003" />
      <option name="presentableId" value="LOCAL-00003" />
      <option name="project" value="LOCAL" />
      <updated>1632346303765</updated>
    </task>
    <option name="localTasksCounter" value="4" />
    <servers />
  </component>
  <component name="TypeScriptGeneratedFilesManager">
    <option name="version" value="3" />
  </component>
  <component name="Vcs.Log.Tabs.Properties">
    <option name="TAB_STATES">
      <map>
        <entry key="MAIN">
          <value>
            <State>
              <option name="FILTERS">
                <map>
                  <entry key="branch">
                    <value>
                      <list>
                        <option value="bug/charts-not-loading" />
                      </list>
                    </value>
                  </entry>
                </map>
              </option>
            </State>
          </value>
        </entry>
      </map>
    </option>
    <option name="oldMeFiltersMigrated" value="true" />
  </component>
  <component name="VcsManagerConfiguration">
    <MESSAGE value="initial commit" />
    <MESSAGE value="fix for real-time changes" />
    <MESSAGE value="got rid of console logging statements" />
    <option name="LAST_COMMIT_MESSAGE" value="got rid of console logging statements" />
  </component>
</project><|MERGE_RESOLUTION|>--- conflicted
+++ resolved
@@ -1,14 +1,8 @@
 <?xml version="1.0" encoding="UTF-8"?>
 <project version="4">
   <component name="ChangeListManager">
-<<<<<<< HEAD
     <list default="true" id="57f4b037-02ec-4823-90c6-3318c92ee990" name="Default Changelist" comment="fix for real-time changes">
       <change beforePath="$PROJECT_DIR$/src/index.js" beforeDir="false" afterPath="$PROJECT_DIR$/src/index.js" afterDir="false" />
-=======
-    <list default="true" id="57f4b037-02ec-4823-90c6-3318c92ee990" name="Default Changelist" comment="got rid of console logging statements">
-      <change beforePath="$PROJECT_DIR$/.idea/workspace.xml" beforeDir="false" afterPath="$PROJECT_DIR$/.idea/workspace.xml" afterDir="false" />
-      <change beforePath="$PROJECT_DIR$/package.json" beforeDir="false" afterPath="$PROJECT_DIR$/package.json" afterDir="false" />
->>>>>>> 9ce9dcd6
     </list>
     <option name="SHOW_DIALOG" value="false" />
     <option name="HIGHLIGHT_CONFLICTS" value="true" />
@@ -32,10 +26,6 @@
     </file-type-list>
   </component>
   <component name="HighlightingSettingsPerFile">
-<<<<<<< HEAD
-    <setting file="file://$PROJECT_DIR$/package.json" root0="FORCE_HIGHLIGHTING" />
-=======
->>>>>>> 9ce9dcd6
     <setting file="file://$PROJECT_DIR$/src/index.js" root0="FORCE_HIGHLIGHTING" />
   </component>
   <component name="ProjectId" id="1xrt5Olkj4HpBAciBc4elzVnfoM" />
