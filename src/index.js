--- conflicted
+++ resolved
@@ -60,11 +60,7 @@
 		let now = Date.now()
 		console.log("SUBSCRIPTIONS",this.subscriptions)
 		Each( this.subscriptions, ( sub ) => {
-<<<<<<< HEAD
 			this.getBars( sub.symbolInfo, sub.interval, {from : Math.round( ( now - 120*1000 ) / 1000 ), to :( ( now ) / 1000 )}, ( ticks ) => {
-=======
-			this.getBars( sub.symbolInfo, sub.interval, {from : ( ( now - 60*1000 ) / 1000 ), to :( now / 1000 )}, ( ticks ) => {
->>>>>>> 42616aa8
 				if( ticks.length == 0 ) return
 				sub.callback( ticks )
 			})
@@ -185,7 +181,6 @@
 					volume: t.v,
 				}
 			})
-<<<<<<< HEAD
 			if (firstDataRequest) {
 				// console.log("failing here", bars)
 				return onHistoryCallback(bars, {
@@ -194,37 +189,6 @@
 				})
 			}
 			return onHistoryCallback(bars.length ? bars : bars[bars.length - 1])
-		}).catch(onErrorCallback)
-
-	}
-
-	getBar( symbolInfo, resolution, periodParams, onRealtimeCallback, onErrorCallback ){
-		let {from, to} = periodParams;
-		let multiplier = 1
-		let timespan = 'minute'
-		axios({
-			url: `${BASE_URL}/v2/aggs/ticker/${symbolInfo.ticker}/range/${multiplier}/${timespan}/${from*1000}/${to*1000}`,
-			params: { apikey: this.apikey }
-		}).then(( data ) => {
-			let bars = []
-			let nextTime = null;
-			if (data.data.results !== undefined) {
-				bars = Map(data.data.results, (t) => {
-					nextTime = t.t;
-					return {
-						time: t.t,
-						close: t.c,
-						open: t.o,
-						high: t.h,
-						low: t.l,
-						volume: t.v,
-					}
-				})
-				return onRealtimeCallback(bars)
-			}
-=======
-			return onHistoryCallback(bars, {noData: false, nextTime: nextTime })
->>>>>>> 42616aa8
 		}).catch(onErrorCallback)
 
 	}
